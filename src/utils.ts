--- conflicted
+++ resolved
@@ -297,7 +297,6 @@
   return join(normalize(outputPath), ...filePathRel)
 }
 
-<<<<<<< HEAD
 export function extractStrings(schema: JSONSchema): string[] | null {
   if (schema.enum) {
     return schema.enum.filter((value): value is string => typeof value === 'string')
@@ -317,7 +316,8 @@
     }
   }
   return results
-=======
+}
+
 /**
  * Removes the schema's `default` property if it doesn't match the schema's `type` property.
  * Useful when parsing unions.
@@ -384,5 +384,4 @@
     delete schema.name
   }
   return schema
->>>>>>> eaac3684
 }